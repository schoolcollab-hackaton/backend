--- conflicted
+++ resolved
@@ -1,15 +1,10 @@
 from fastapi import FastAPI, HTTPException, Query, File, UploadFile, Form, Response, Request, Depends
 from fastapi.staticfiles import StaticFiles
 from tortoise.contrib.fastapi import register_tortoise
-from app.scoring.score_system import POINTS_PAR_ACTION
 from app.utils import get_allowed_origins
 from app.models.models import *
-<<<<<<< HEAD
-from app.routers import auth, parrainage
-=======
 from app.routers import auth, contact, groupe
 from app.ai.chatbot.router import router as chatbot_router
->>>>>>> 6ea9fa6a
 from fastapi.middleware.cors import CORSMiddleware
 from pathlib import Path
 import os
@@ -46,16 +41,6 @@
     return {"message": "Hello World"}
 
 app.include_router(auth.router)
-<<<<<<< HEAD
-app.include_router(parrainage.router)
-
-'''Route pour obtenir les actions de scoring et leurs points associés'''
-@app.get("/scoring/actions", tags=["scoring"])
-def get_scoring_actions():
-    """Obtenir la liste des actions qui donnent des points et leur valeur"""
-    return {action.value: points for action, points in POINTS_PAR_ACTION.items()}
-=======
 app.include_router(contact.router)
 app.include_router(chatbot_router)
-app.include_router(groupe.router)
->>>>>>> 6ea9fa6a
+app.include_router(groupe.router)